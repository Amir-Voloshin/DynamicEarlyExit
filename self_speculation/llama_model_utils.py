# Copyright (c) Meta Platforms, Inc. and affiliates.
# All rights reserved.
#
# This source code is licensed under the license found in the
# LICENSE file in the root directory of this source tree.
#

from dataclasses import dataclass
from typing import List, Optional, Tuple
<<<<<<< HEAD
from .early_exit_utils import (
    cosine_similarity_early_exit, 
    token_repeat_early_exit,
    convergence_early_exit)
=======
from .early_exit_utils import cosine_similarity_early_exit, token_repeat_early_exit, entropy_based_early_exit, entropy_gradient_early_exit
>>>>>>> 711c5ca8

import torch
import transformers


@dataclass
class ForwardResult:
    logits: torch.Tensor
    past_key_values: Optional[List[Tuple[torch.Tensor, torch.Tensor]]]
    exit_query_cache: Optional[List[torch.Tensor]] = None


# Copied from transformers.models.bart.modeling_bart.BartDecoder._prepare_decoder_attention_mask
def _prepare_decoder_attention_mask(
    model, attention_mask, input_shape, inputs_embeds, past_key_values_length
):
    # create causal mask
    # [bsz, seq_len] -> [bsz, 1, tgt_seq_len, src_seq_len]
    combined_attention_mask = None
    if input_shape[-1] > 1:
        combined_attention_mask = _make_causal_mask(
            input_shape,
            inputs_embeds.dtype,
            device=inputs_embeds.device,
            past_key_values_length=past_key_values_length,
        )

    if attention_mask is not None:
        # [bsz, seq_len] -> [bsz, 1, tgt_seq_len, src_seq_len]
        expanded_attn_mask = _expand_mask(
            attention_mask, inputs_embeds.dtype, tgt_len=input_shape[-1]
        ).to(inputs_embeds.device)
        combined_attention_mask = (
            expanded_attn_mask
            if combined_attention_mask is None
            else expanded_attn_mask + combined_attention_mask
        )

    return combined_attention_mask


# Copied from transformers.models.bart.modeling_bart._make_causal_mask
def _make_causal_mask(
    input_ids_shape: torch.Size,
    dtype: torch.dtype,
    device: torch.device,
    past_key_values_length: int = 0,
):
    """
    Make causal mask used for bi-directional self-attention.
    """
    bsz, tgt_len = input_ids_shape
    mask = torch.full((tgt_len, tgt_len), torch.finfo(dtype).min, device=device)
    mask_cond = torch.arange(mask.size(-1), device=device)
    mask.masked_fill_(mask_cond < (mask_cond + 1).view(mask.size(-1), 1), 0)
    mask = mask.to(dtype)

    if past_key_values_length > 0:
        mask = torch.cat(
            [
                torch.zeros(
                    tgt_len, past_key_values_length, dtype=dtype, device=device
                ),
                mask,
            ],
            dim=-1,
        )
    return mask[None, None, :, :].expand(
        bsz, 1, tgt_len, tgt_len + past_key_values_length
    )


# Copied from transformers.models.bart.modeling_bart._expand_mask
def _expand_mask(mask: torch.Tensor, dtype: torch.dtype, tgt_len: Optional[int] = None):
    """
    Expands attention_mask from `[bsz, seq_len]` to `[bsz, 1, tgt_seq_len, src_seq_len]`.
    """
    bsz, src_len = mask.size()
    tgt_len = tgt_len if tgt_len is not None else src_len

    expanded_mask = mask[:, None, None, :].expand(bsz, 1, tgt_len, src_len).to(dtype)

    inverted_mask = 1.0 - expanded_mask

    return inverted_mask.masked_fill(
        inverted_mask.to(torch.bool), torch.finfo(dtype).min
    )


def top_k_top_p_filtering(
    logits: torch.FloatTensor,
    top_k: int = 0,
    top_p: float = 1.0,
    filter_value: float = -float("Inf"),
    min_tokens_to_keep: int = 1,
) -> torch.FloatTensor:
    """
    Filter a distribution of logits using top-k and/or nucleus (top-p) filtering

    Args:
        logits: logits distribution shape (batch size, vocabulary size)
        top_k (`int`, *optional*, defaults to 0):
            If > 0, only keep the top k tokens with highest probability (top-k filtering)
        top_p (`float`, *optional*, defaults to 1.0):
            If < 1.0, only keep the top tokens with cumulative probability >= top_p (nucleus filtering). Nucleus
            filtering is described in Holtzman et al. (http://arxiv.org/abs/1904.09751)
        min_tokens_to_keep (`int`, *optional*, defaults to 1):
            Minimumber of tokens we keep per batch example in the output.

    From: https://gist.github.com/thomwolf/1a5a29f6962089e871b94cbd09daf317
    """
    if top_k > 0:
        logits = transformers.generation.logits_process.TopKLogitsWarper(
            top_k=top_k,
            filter_value=filter_value,
            min_tokens_to_keep=min_tokens_to_keep,
        )(None, logits)

    if 0 <= top_p <= 1.0:
        logits = transformers.generation.logits_process.TopPLogitsWarper(
            top_p=top_p,
            filter_value=filter_value,
            min_tokens_to_keep=min_tokens_to_keep,
        )(None, logits)

    return logits


def decode_next_token(
    logits: torch.Tensor,
    token_idx: int = None,
    sample: Optional[bool] = False,
    temperature: Optional[float] = 0.7,
    top_k: Optional[int] = 50,
    top_p: Optional[float] = 0.95,
) -> torch.Tensor:
    if token_idx:
        logits = logits[:, -1, :]

    if not sample:
        next_token = logits.argmax(dim=-1)
        return next_token, None
    else:
        if not token_idx:
            logits.squeeze_(dim=0)
        filtered_logits = top_k_top_p_filtering(
            logits / temperature, top_k=top_k, top_p=top_p
        )
        probabilities = torch.nn.functional.softmax(filtered_logits, dim=-1)
        next_token = torch.multinomial(probabilities, num_samples=1)
        if not token_idx:
            next_token.transpose_(1, 0)
        return next_token, probabilities


def crop_past_key_values(
    past_key_values: List[Tuple[torch.Tensor, torch.Tensor]],
    maximum_length: int,
) -> List[Tuple[torch.Tensor, torch.Tensor]]:
    new_past: List[Tuple[torch.Tensor, torch.Tensor]] = []
    for idx in range(len(past_key_values)):
        if (
            past_key_values[idx] is None
            or past_key_values[idx][0] == []
            or past_key_values[idx][0] is None
        ):
            break
        new_past.append(
            (
                past_key_values[idx][0][:, :, :maximum_length, :],
                past_key_values[idx][1][:, :, :maximum_length, :],
            )
        )
    past_key_values = tuple(new_past)
    return past_key_values


# Our forward_early(...) and forward_remainder(...) functions currently use transformers library's legacy KV cache implementation that is less efficient.
# To ensure an apples to apples comparison, we created this forward function to use in autoregressive decoding to ensure it uses the same KV cache implementation instead.
# FIXME: update forward_early(...) and forward_remainder(...) to use the updated more efficient KV cache implementation.
def forward(
    model: transformers.LlamaForCausalLM,
    input_ids: torch.Tensor,
    past_key_values: Optional[List[Tuple[torch.Tensor, torch.Tensor]]],
) -> ForwardResult:
    device = input_ids.device
    batch_size, seq_length = input_ids.shape

    seq_length_with_past = seq_length
    past_key_values_length = 0

    if past_key_values is not None:
        past_key_values_length = past_key_values[0][0].shape[2]
        seq_length_with_past = seq_length_with_past + past_key_values_length
    past_key_values = transformers.cache_utils.DynamicCache.from_legacy_cache(
        past_key_values
    )

    position_ids = torch.arange(
        past_key_values_length,
        seq_length + past_key_values_length,
        dtype=torch.long,
        device=device,
    )
    position_ids = position_ids.unsqueeze(0).view(-1, seq_length)
    attention_mask = input_ids.new_ones(
        (batch_size, seq_length_with_past),
        dtype=torch.bool,
    )
    inputs_embeds = model.model.embed_tokens(input_ids)
    attention_mask = _prepare_decoder_attention_mask(
        model,
        attention_mask,
        (batch_size, seq_length),
        inputs_embeds,
        past_key_values_length,
    )

    hidden_states = inputs_embeds
    for decoder_layer in model.model.layers:
        hidden_states, past_key_values = decoder_layer(
            hidden_states,
            attention_mask=attention_mask,
            position_ids=position_ids,
            past_key_value=past_key_values,
            output_attentions=False,
            use_cache=True,
            padding_mask=None,
        )

    past_key_values = past_key_values.to_legacy_cache()
    hidden_states = model.model.norm(hidden_states)
    logits = model.lm_head(hidden_states)

    return ForwardResult(logits=logits, past_key_values=past_key_values)


# TODO: update forward_early(...) to use transformers' new KV cache implementation rather than legacy.
import torch.nn.functional as F


def forward_early(
    model: transformers.LlamaForCausalLM,
    input_ids: torch.Tensor,
    past_key_values: Optional[List[Tuple[torch.Tensor, torch.Tensor]]],
    exit_layer: int,
    exit_query_cache: Optional[List[torch.Tensor]] = None,
    similarity_threshold: float = 0.95,
<<<<<<< HEAD
    repeats: int = 3,  # Threshold for repeated tokens
    early_exit_criteria: str = "cosine_similarity",  # "cosine_similarity" or "token_repeat"
    delta_threshold: float = 0.01,
=======
    repeats: int = 4,  # Threshold for repeated tokens
    early_exit_criteria: str = "entropy_based",  # "cosine_similarity" or "token_repeat"
    initial_threshold: float = 2.0,  # For entropy-based exit
    final_threshold: float = 0.5,  # For entropy-based exit
>>>>>>> 711c5ca8
) -> ForwardResult:
    """
    Forward pass with early exit based on the chosen criterion.

    Args:
        model: The model to perform inference on.
        input_ids: Input tensor.
        past_key_values: Past key-values from the previous step, if available.
        exit_layer: The maximum layer to process before exiting.
        exit_query_cache: Cache for query representations if needed.
        similarity_threshold: Threshold for cosine similarity-based early exit.
        repeats: Number of repeated tokens for token repeat-based early exit.
        early_exit_criteria: The criterion for early exit. Options are:
                             - "cosine_similarity"
                             - "token_repeat"

    Returns:
        ForwardResult and the index of the layer where early exit occurred.
    """
    device = input_ids.device
    batch_size, seq_length = input_ids.shape

    seq_length_with_past = seq_length
    past_key_values_length = 0

    if past_key_values is not None:
        past_key_values_length = past_key_values[0][0].shape[2]
        seq_length_with_past = seq_length_with_past + past_key_values_length
    past_key_values = transformers.cache_utils.DynamicCache.from_legacy_cache(
        past_key_values
    )

    position_ids = torch.arange(
        past_key_values_length,
        seq_length + past_key_values_length,
        dtype=torch.long,
        device=device,
    )
    position_ids = position_ids.unsqueeze(0).view(-1, seq_length)
    attention_mask = input_ids.new_ones(
        (batch_size, seq_length_with_past),
        dtype=torch.bool,
    )
    inputs_embeds = model.model.embed_tokens(input_ids)
    attention_mask = _prepare_decoder_attention_mask(
        model,
        attention_mask,
        (batch_size, seq_length),
        inputs_embeds,
        past_key_values_length,
    )

    hidden_states = inputs_embeds
    prev_hidden_states = None  # To store the hidden states from the previous layer (for cosine similarity)
    prev_token = (
        None  # To store the predicted token from the previous layer (for token repeat)
    )
    token_repeats = 0  # Counter for repeated tokens
    max_layers = len(model.model.layers)  # Total number of layers
    entropy_values = []  # Store entropy values per layer

    for layer_idx, decoder_layer in enumerate(model.model.layers[:exit_layer]):
        hidden_states, past_key_values = decoder_layer(
            hidden_states,
            attention_mask=attention_mask,
            position_ids=position_ids,
            past_key_value=past_key_values,
            output_attentions=False,
            use_cache=True,
            padding_mask=None,
        )

        # Apply the chosen early exit criterion
        if early_exit_criteria == "cosine_similarity":
            result, exited_layer = cosine_similarity_early_exit(
                hidden_states=hidden_states,
                prev_hidden_states=prev_hidden_states,
                similarity_threshold=similarity_threshold,
                model=model,
                past_key_values=past_key_values,
                exit_query_cache=exit_query_cache,
                layer_idx=layer_idx,
            )
            if result is not None:
                return result, exited_layer

            prev_hidden_states = hidden_states  # Update the previous hidden states

        elif early_exit_criteria == "token_repeat":
            result, exited_layer, prev_token, token_repeats = token_repeat_early_exit(
                model=model,
                past_key_values=past_key_values,
                exit_query_cache=exit_query_cache,
                hidden_states=hidden_states,
                prev_token=prev_token,
                token_repeats=token_repeats,
                layer_idx=layer_idx,
                repeats=repeats,
            )
            if result is not None:
                return result, exited_layer

            prev_hidden_states = hidden_states  # Update the previous hidden states

        elif early_exit_criteria == "entropy_based":
            result, exited_layer = entropy_based_early_exit(
                hidden_states=hidden_states,
                prev_hidden_states=prev_hidden_states,
                model=model,
                past_key_values=past_key_values,
                exit_query_cache=exit_query_cache,
                layer_idx=layer_idx,
                max_layers=max_layers,
                initial_threshold=initial_threshold,
                final_threshold=final_threshold,
            )
            if result is not None:
                return result, exited_layer

            prev_hidden_states = hidden_states  # Update the previous hidden states

        elif early_exit_criteria == "entropy_gradient":
            result = None
            logits = model.lm_head(hidden_states)
            logits = torch.where(logits == 0, torch.randn_like(logits) * 1e-5, logits)
            last_token_logits = logits[:, -1, :]
            softmax_probs = torch.softmax(last_token_logits, dim=-1)

            # Compute entropy
            entropy = -torch.sum(softmax_probs * torch.log(softmax_probs), dim=-1).mean()
            entropy_values.append(entropy.item())  # Store entropy for gradient calculations

            # Log for debugging
            print(f"Layer {layer_idx}: Entropy = {entropy.item():.4f}")
            print(f"Softmax probabilities (min: {softmax_probs.min().item()}, max: {softmax_probs.max().item()})")

            # Check for early exit using entropy gradient
            if entropy_gradient_early_exit(entropy_values, layer_idx):
                print(f"Early exit at Layer {layer_idx}")
                result = ForwardResult(
                    logits=logits,
                    past_key_values=past_key_values,
                    exit_query_cache=exit_query_cache,
                )

            if result is not None:
                return result, layer_idx

            prev_hidden_states = hidden_states  # Update the previous hidden states

        elif early_exit_criteria == "convergence":
            result, exited_layer = convergence_early_exit(
                hidden_states=hidden_states,
                prev_hidden_states=prev_hidden_states,
                model=model,
                past_key_values=past_key_values,
                exit_query_cache=exit_query_cache,
                layer_idx=layer_idx,
                delta_threshold=delta_threshold,
            )
            if result is not None:
                return result, exited_layer

            prev_hidden_states = hidden_states  # Update the previous hidden states
        else:
            raise ValueError(f"Unsupported early exit criteria: {early_exit_criteria}")

    past_key_values = past_key_values.to_legacy_cache()

    if exit_query_cache is None:
        exit_query_cache = hidden_states
    else:
        exit_query_cache = torch.cat([exit_query_cache, hidden_states], dim=1)

    hidden_states = model.model.norm(hidden_states)

    # If no early exit, continue to the final layer.
    logits = model.lm_head(hidden_states)
    return (
        ForwardResult(
            logits=logits,
            past_key_values=past_key_values,
            exit_query_cache=exit_query_cache,
        ),
        exit_layer - 1,
    )


# TODO: update forward_remainder(...) to use transformers' new KV cache implementation rather than legacy.
def forward_remainder(
    model: transformers.LlamaForCausalLM,
    input_ids: torch.Tensor,
    past_key_values: Optional[List[Tuple[torch.Tensor, torch.Tensor]]],
    exit_layer: int,
    exit_query_cache: Optional[List[torch.Tensor]],
) -> ForwardResult:
    device = input_ids.device
    batch_size, seq_length = input_ids.shape
    num_tokens_to_generate: int = 1
    seq_length_with_past = seq_length
    draft_past_key_values_length: int = 0
    full_past_key_values_length: int = 0

    if past_key_values is not None and past_key_values[0] is not None:
        # it's okay to use the first layer because the draft model necessairly computes it
        draft_past_key_values_length = past_key_values[0][0].shape[2]
        # the total sequence length is the past key values since that includes the draft tokens

        # the last layer should not have been skipped, we can get this to check how many of the tokens have gone through full
        # verification
        if len(past_key_values) == len(model.model.layers):
            full_past_key_values_length = past_key_values[-1][0].shape[2]
        else:
            # we have not done a full pass yet so the history is 0
            full_past_key_values_length = 0

        seq_length_with_past = num_tokens_to_generate + draft_past_key_values_length
    past_key_values = transformers.cache_utils.DynamicCache.from_legacy_cache(
        past_key_values
    )

    inputs_embeds = model.model.embed_tokens(input_ids)

    position_ids = torch.arange(
        full_past_key_values_length,
        seq_length_with_past,
        dtype=torch.long,
        device=device,
    )
    position_ids = position_ids.unsqueeze(0).view(-1, seq_length)
    attention_mask = input_ids.new_ones(
        (batch_size, seq_length_with_past),
        dtype=torch.bool,
    )
    early_attention_mask = _prepare_decoder_attention_mask(
        model,
        attention_mask,
        (batch_size, num_tokens_to_generate),
        inputs_embeds,
        draft_past_key_values_length,
    )

    full_attention_mask = _prepare_decoder_attention_mask(
        model,
        attention_mask,
        (batch_size, seq_length),
        inputs_embeds,
        full_past_key_values_length,  # we have no past for the full model
    )

    next_decoder_cache = []
    hidden_states = inputs_embeds
    # TODO simplify
    full_hidden_states: Optional[torch.FloatTensor] = None
    for idx, decoder_layer in enumerate(model.model.layers):
        is_early_exit = idx < exit_layer
        past_key_value = (
            past_key_values[idx]
            if (past_key_values is not None and idx < len(past_key_values))
            else None
        )
        if is_early_exit:
            # early hidden states: B x num_gen x C
            early_hidden_states = hidden_states[:, -num_tokens_to_generate:]
            early_position_ids = position_ids[:, -num_tokens_to_generate:]
            hidden_states, past_key_values = decoder_layer(
                early_hidden_states,
                attention_mask=early_attention_mask,
                position_ids=early_position_ids,
                past_key_value=past_key_values,
                output_attentions=False,
                use_cache=True,
                padding_mask=None,
            )
        else:
            if full_hidden_states is None and exit_query_cache is not None:
                # first time seeing the full hidden states, we need to rely on the
                # query cache
                # only use if exit query cache exists, if not this is our first call
                full_hidden_states = torch.cat(
                    [exit_query_cache, hidden_states[:, -num_tokens_to_generate:]],
                    dim=1,
                )
            else:
                # we already have seen the fully hidden states we can re-use them now
                full_hidden_states = hidden_states
            hidden_states, past_key_values = decoder_layer(
                full_hidden_states,
                attention_mask=full_attention_mask,
                position_ids=position_ids,
                past_key_value=past_key_values,
                output_attentions=False,
                use_cache=True,
                padding_mask=None,
            )

    past_key_values = past_key_values.to_legacy_cache()
    hidden_states = model.model.norm(hidden_states)
    logits = model.lm_head(hidden_states)

    return ForwardResult(
        logits=logits,
        past_key_values=past_key_values,
        exit_query_cache=exit_query_cache,
    )<|MERGE_RESOLUTION|>--- conflicted
+++ resolved
@@ -7,14 +7,13 @@
 
 from dataclasses import dataclass
 from typing import List, Optional, Tuple
-<<<<<<< HEAD
 from .early_exit_utils import (
     cosine_similarity_early_exit, 
     token_repeat_early_exit,
-    convergence_early_exit)
-=======
-from .early_exit_utils import cosine_similarity_early_exit, token_repeat_early_exit, entropy_based_early_exit, entropy_gradient_early_exit
->>>>>>> 711c5ca8
+    convergence_early_exit,
+    entropy_based_early_exit,
+    entropy_gradient_early_exit,
+    )
 
 import torch
 import transformers
@@ -263,16 +262,11 @@
     exit_layer: int,
     exit_query_cache: Optional[List[torch.Tensor]] = None,
     similarity_threshold: float = 0.95,
-<<<<<<< HEAD
     repeats: int = 3,  # Threshold for repeated tokens
-    early_exit_criteria: str = "cosine_similarity",  # "cosine_similarity" or "token_repeat"
     delta_threshold: float = 0.01,
-=======
-    repeats: int = 4,  # Threshold for repeated tokens
-    early_exit_criteria: str = "entropy_based",  # "cosine_similarity" or "token_repeat"
+    early_exit_criteria: str = "entropy_based",  # "cosine_similarity", "token_repeat" or "convergence"
     initial_threshold: float = 2.0,  # For entropy-based exit
     final_threshold: float = 0.5,  # For entropy-based exit
->>>>>>> 711c5ca8
 ) -> ForwardResult:
     """
     Forward pass with early exit based on the chosen criterion.
