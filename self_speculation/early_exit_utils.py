--- conflicted
+++ resolved
@@ -125,7 +125,6 @@
 
     return None, None  # Continue processing
 
-<<<<<<< HEAD
 def convergence_early_exit(
     hidden_states: torch.Tensor,
     prev_hidden_states: torch.Tensor,
@@ -170,7 +169,15 @@
         # print(f"{confidence_increment=}")
         if abs(confidence_increment) <= delta_threshold:
             # print(f"Early exit at layer {layer_idx} with confidence increment {confidence_increment:.4f}")
-=======
+            return (
+                ForwardResult(
+                    logits=logits,
+                    past_key_values=past_key_values,
+                    exit_query_cache=exit_query_cache,
+                ),
+                layer_idx,
+            )
+    return None, None
 
 def entropy_based_early_exit(
         hidden_states: torch.Tensor,
@@ -239,7 +246,6 @@
     if max_prob_threshold is not None:
         if max_prob > max_prob_threshold:
             print(f"Early exit at Layer {layer_idx} with max probability = {max_prob:.4f}")
->>>>>>> 711c5ca8
             return (
                 ForwardResult(
                     logits=logits,
@@ -249,9 +255,6 @@
                 layer_idx,
             )
 
-<<<<<<< HEAD
-    return None, None
-=======
     # Check for entropy threshold
     if entropy < threshold:
         print(f"Early exit at Layer {layer_idx} with entropy = {entropy:.4f}")
@@ -306,5 +309,4 @@
     print(f"Entropy Gradient = {entropy_gradient:.6f}, Moving Average = {avg_gradient:.6f} at Layer {layer_idx}")
 
     # Trigger early exit if gradient falls below the threshold
-    return avg_gradient != 0.0 and avg_gradient < gradient_threshold
->>>>>>> 711c5ca8
+    return avg_gradient != 0.0 and avg_gradient < gradient_threshold